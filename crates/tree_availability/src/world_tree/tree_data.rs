use std::collections::VecDeque;

use semaphore::lazy_merkle_tree::{Canonical, Derived, VersionMarker};
use semaphore::poseidon_tree::Proof;
use tokio::sync::RwLock;

use super::{Hash, PoseidonTree};
use crate::server::InclusionProof;

/// Represents the in-memory state of the World Tree, caching historical roots up to `tree_history_size`.
pub struct TreeData {
    /// A canonical in-memory representation of the World Tree.
    pub tree: RwLock<PoseidonTree<Derived>>,
    /// Depth of the merkle tree.
    pub depth: usize,
    /// The number of historical tree roots to cache for serving older proofs.
    pub tree_history_size: usize,
    /// Cache of historical tree state, used to serve proofs against older roots. If the cache becomes larger than `tree_history_size`, the oldest roots are removed on a FIFO basis.
    pub tree_history: RwLock<VecDeque<PoseidonTree<Derived>>>,
}

impl TreeData {
    /// * `tree` - PoseidonTree representing the World Tree onchain, which will be used to generate inclusion proofs.
    /// * `tree_history_size` - Number of previous tree states to retain for serving proofs with historical roots.
    pub fn new(
        tree: PoseidonTree<Canonical>,
        tree_history_size: usize,
    ) -> Self {
        Self {
            tree_history_size,
            depth: tree.depth(),
            tree: RwLock::new(tree.derived()),
            tree_history: RwLock::new(VecDeque::new()),
        }
    }

    /// Inserts multiple identity commitments starting from a specified index. The tree state before the insert operation is cached to tree history.
    ///
    /// # Arguments
    ///
    /// * `start_index` - The leaf index in the tree to begin inserting identity commitments.
    /// * `identities` - The array of identity commitments to insert.
    pub async fn insert_many_at(
        &self,
        start_index: usize,
        identities: &[Hash],
    ) {
        self.cache_tree_history().await;

        let mut tree = self.tree.write().await;
        for (i, identity) in identities.iter().enumerate() {
            let idx = start_index + i;
            *tree = tree.update(idx, identity);
<<<<<<< HEAD
            tracing::info!("Inserted {identity} at idx {idx}");
=======
            tracing::info!(?identity, ?idx, "Inserted identity");
>>>>>>> 8049299b
        }
    }

    /// Deletes multiple identity commitments at specified indices. The tree state before the delete operation is cached to tree history.
    ///
    /// # Arguments
    ///
    /// * `delete_indices` - The indices of the leaves in the tree to delete.
    pub async fn delete_many(&self, delete_indices: &[usize]) {
        self.cache_tree_history().await;

        let mut tree = self.tree.write().await;

        for idx in delete_indices.iter() {
            *tree = tree.update(*idx, &Hash::ZERO);
<<<<<<< HEAD
            tracing::info!("Deleting identity at idx {idx}");
=======
            tracing::info!(?idx, "Deleted identity");
>>>>>>> 8049299b
        }
    }

    /// Caches the current tree state to `tree_history` if `tree_history_size` is greater than 0.
    pub async fn cache_tree_history(&self) {
        if self.tree_history_size != 0 {
            let mut tree_history = self.tree_history.write().await;

            if tree_history.len() == self.tree_history_size {
                let historical_tree = tree_history
                    .pop_back()
                    .expect("Tree history length should be > 0");

<<<<<<< HEAD
                tracing::info!(
                    "Popping tree from history with root {}",
                    historical_tree.root()
                );
            }

            let updated_tree = self.tree.read().await.clone();
            tracing::info!(
                "Pushing tree to history with root {}",
                updated_tree.root()
            );
=======
                let historical_root = historical_tree.root();
                tracing::info!(?historical_root, "Popping tree from history",);
            }

            let updated_tree = self.tree.read().await.clone();

            let new_root = updated_tree.root();
            tracing::info!(?new_root, "Pushing tree to history",);
>>>>>>> 8049299b

            tree_history.push_front(updated_tree);
        }
    }

    /// Fetches the inclusion proof for a given identity against a specified root. If no root is specified, the latest root is used. Returns `None` if root or identity is not found.
    ///
    /// # Arguments
    ///
    /// * `identity` - The identity commitment for which to fetch the inclusion proof.
    /// * `root` - Optional root hash to serve the inclusion proof against. If `None`, uses the latest root.
    pub async fn get_inclusion_proof(
        &self,
        identity: Hash,
        root: Option<Hash>,
    ) -> Option<InclusionProof> {
        let tree = self.tree.read().await;

        if let Some(root) = root {
            // If the root is the latest root, use the current version of the tree
            if root == tree.root() {
<<<<<<< HEAD
                tracing::info!(
                    "Getting inclusion proof for {identity} at latest root"
                );
=======
                tracing::info!(?identity, ?root, "Getting inclusion proof");
>>>>>>> 8049299b

                return Some(InclusionProof::new(
                    root,
                    Self::proof(&tree, identity)?,
                    None,
                ));
            } else {
                let tree_history = self.tree_history.read().await;
                // Otherwise, search the tree history for the root and use the corresponding tree
                for prev_tree in tree_history.iter() {
                    if prev_tree.root() == root {
                        tracing::info!(
<<<<<<< HEAD
                            "Getting inclusion proof for {identity} at root {root}"
=======
                            ?identity,
                            ?root,
                            "Getting inclusion proof"
>>>>>>> 8049299b
                        );

                        return Some(InclusionProof::new(
                            root,
                            Self::proof(prev_tree, identity)?,
                            None,
                        ));
                    }
                }
            }

            //TODO: should return an error if the tree root is specified but not in history
<<<<<<< HEAD
            tracing::info!("Could not get inclusion proof for {identity} at {root}. Root not in tree history.");
            None
        } else {
            tracing::info!(
                "Getting inclusion proof for {identity} at latest root"
            );

            // If the root is not specified, return a proof at the latest root
            Some(InclusionProof::new(
                tree.root(),
=======
            tracing::warn!(
                ?identity,
                ?root,
                "Could not get inclusion proof. Root not in tree history."
            );
            None
        } else {
            let latest_root = tree.root();
            tracing::info!(?identity, ?latest_root, "Getting inclusion proof");
            // If the root is not specified, return a proof at the latest root
            Some(InclusionProof::new(
                latest_root,
>>>>>>> 8049299b
                Self::proof(&tree, identity)?,
                None,
            ))
        }
    }

    /// Generates an inclusion proof for a specific identity commitment from a given `PoseidonTree`.
    ///
    /// # Arguments
    ///
    /// * `tree` - The Poseidon tree to fetch the inclusion proof against.
    /// * `identity` - The identity commitment to generate the inclusion proof for.
    fn proof<V: VersionMarker>(
        tree: &PoseidonTree<V>,
        identity: Hash,
    ) -> Option<Proof> {
        let idx = tree.leaves().position(|leaf| leaf == identity)?;

        Some(tree.proof(idx))
    }
}

#[cfg(test)]
mod tests {
    use super::*;

    const TREE_DEPTH: usize = 10;
    const NUM_IDENTITIES: usize = 10;
    const TREE_HISTORY_SIZE: usize = 5;

    fn initialize_tree_data(
        tree_depth: usize,
        tree_history_size: usize,
        num_identities: usize,
    ) -> (TreeData, PoseidonTree<Canonical>, Vec<Hash>) {
        let poseidon_tree = PoseidonTree::<Canonical>::new_with_dense_prefix(
            tree_depth,
            tree_depth,
            &Hash::ZERO,
        );
        let ref_tree = PoseidonTree::<Canonical>::new_with_dense_prefix(
            tree_depth,
            tree_depth,
            &Hash::ZERO,
        );

        let identities: Vec<_> = (0..num_identities).map(Hash::from).collect();

        let tree: TreeData = TreeData::new(poseidon_tree, tree_history_size);

        (tree, ref_tree, identities)
    }

    #[tokio::test]
    async fn test_get_inclusion_proof() {
        let (tree_data, mut ref_tree, identities) =
            initialize_tree_data(TREE_DEPTH, TREE_HISTORY_SIZE, NUM_IDENTITIES);

        tree_data.insert_many_at(0, &identities).await;

        for (idx, identity) in identities.iter().enumerate() {
            ref_tree = ref_tree.update_with_mutation(idx, identity);
        }

        assert_eq!(
            tree_data.tree_history.read().await.len(),
            1,
            "We should have 1 entry in tree history"
        );

        let root = ref_tree.root();

        for (i, identity) in identities.iter().enumerate().take(NUM_IDENTITIES)
        {
            let proof_from_world_tree = tree_data
                .get_inclusion_proof(*identity, Some(root))
                .await
                .unwrap();

            assert_eq!(ref_tree.proof(i), proof_from_world_tree.proof);
        }
    }

    #[tokio::test]
    async fn test_get_inclusion_proof_for_intermediate_root() {
        let (tree_data, mut ref_tree, identities) =
            initialize_tree_data(TREE_DEPTH, TREE_HISTORY_SIZE, NUM_IDENTITIES);

        for (idx, identity) in identities.iter().enumerate().take(5) {
            ref_tree = ref_tree.update_with_mutation(idx, identity);
        }

        let root = ref_tree.root();

        // Since the tree state is cached to tree history before a sequence of updates, we need to apply the first 5 updates to
        // ensure that the intermediate root is in the tree history
        tree_data.insert_many_at(0, &identities[0..5]).await;

        // Then you can apply the remaining updates
        tree_data.insert_many_at(5, &identities[5..]).await;

        for (i, _identity) in identities.iter().enumerate().take(5) {
            let proof_from_world_tree = tree_data
                .get_inclusion_proof(identities[i], Some(root))
                .await
                .unwrap();

            assert_eq!(ref_tree.proof(i), proof_from_world_tree.proof);
        }
    }

    #[tokio::test]
    async fn test_tree_history_capacity() {
        let (tree_data, _, identities) =
            initialize_tree_data(TREE_DEPTH, TREE_HISTORY_SIZE, NUM_IDENTITIES);

        // Apply an update to the tree one identity at a time to apply all changes to the tree history cache
        for (idx, identity) in identities.into_iter().enumerate() {
            tree_data.insert_many_at(idx, &[identity]).await;
        }

        // The tree history should not be larger than the tree history size
        assert_eq!(
            tree_data.tree_history.read().await.len(),
            tree_data.tree_history_size,
        );
    }

    #[tokio::test]
    async fn test_get_inclusion_proof_after_deletions() {
        let (tree_data, mut ref_tree, identities) =
            initialize_tree_data(TREE_DEPTH, TREE_HISTORY_SIZE, NUM_IDENTITIES);

        // Apply all identity updates to the ref tree and test tree
        for (idx, identity) in identities.iter().enumerate() {
            ref_tree = ref_tree.update_with_mutation(idx, identity);
        }

        tree_data.insert_many_at(0, &identities).await;

        // Initialize a vector of indices to delete
        let deleted_identity_idxs = &[3, 7];
        let non_deleted_identity_idxs: Vec<_> = (0..NUM_IDENTITIES)
            .filter(|idx| !deleted_identity_idxs.contains(idx))
            .collect();

        // Delete the identities at the specified indices for the ref tree and test tree
        for idx in deleted_identity_idxs {
            ref_tree = ref_tree.update_with_mutation(*idx, &Hash::ZERO);
        }
        tree_data.delete_many(deleted_identity_idxs).await;

        let root = ref_tree.root();

        // Ensure that an inclusion proof can be generated for all identities that were not deleted
        for i in non_deleted_identity_idxs {
            let proof_from_world_tree = tree_data
                .get_inclusion_proof(identities[i], Some(root))
                .await
                .unwrap();

            assert_eq!(ref_tree.proof(i), proof_from_world_tree.proof);
        }

        // Ensure that an inclusion proof cannot be generated for deleted identities
        for i in deleted_identity_idxs {
            let proof_from_world_tree = tree_data
                .get_inclusion_proof(identities[*i], Some(root))
                .await;

            assert!(proof_from_world_tree.is_none());
        }
    }
}<|MERGE_RESOLUTION|>--- conflicted
+++ resolved
@@ -51,11 +51,7 @@
         for (i, identity) in identities.iter().enumerate() {
             let idx = start_index + i;
             *tree = tree.update(idx, identity);
-<<<<<<< HEAD
-            tracing::info!("Inserted {identity} at idx {idx}");
-=======
             tracing::info!(?identity, ?idx, "Inserted identity");
->>>>>>> 8049299b
         }
     }
 
@@ -71,11 +67,7 @@
 
         for idx in delete_indices.iter() {
             *tree = tree.update(*idx, &Hash::ZERO);
-<<<<<<< HEAD
-            tracing::info!("Deleting identity at idx {idx}");
-=======
             tracing::info!(?idx, "Deleted identity");
->>>>>>> 8049299b
         }
     }
 
@@ -89,19 +81,6 @@
                     .pop_back()
                     .expect("Tree history length should be > 0");
 
-<<<<<<< HEAD
-                tracing::info!(
-                    "Popping tree from history with root {}",
-                    historical_tree.root()
-                );
-            }
-
-            let updated_tree = self.tree.read().await.clone();
-            tracing::info!(
-                "Pushing tree to history with root {}",
-                updated_tree.root()
-            );
-=======
                 let historical_root = historical_tree.root();
                 tracing::info!(?historical_root, "Popping tree from history",);
             }
@@ -110,7 +89,6 @@
 
             let new_root = updated_tree.root();
             tracing::info!(?new_root, "Pushing tree to history",);
->>>>>>> 8049299b
 
             tree_history.push_front(updated_tree);
         }
@@ -132,13 +110,7 @@
         if let Some(root) = root {
             // If the root is the latest root, use the current version of the tree
             if root == tree.root() {
-<<<<<<< HEAD
-                tracing::info!(
-                    "Getting inclusion proof for {identity} at latest root"
-                );
-=======
                 tracing::info!(?identity, ?root, "Getting inclusion proof");
->>>>>>> 8049299b
 
                 return Some(InclusionProof::new(
                     root,
@@ -151,13 +123,9 @@
                 for prev_tree in tree_history.iter() {
                     if prev_tree.root() == root {
                         tracing::info!(
-<<<<<<< HEAD
-                            "Getting inclusion proof for {identity} at root {root}"
-=======
                             ?identity,
                             ?root,
                             "Getting inclusion proof"
->>>>>>> 8049299b
                         );
 
                         return Some(InclusionProof::new(
@@ -170,18 +138,6 @@
             }
 
             //TODO: should return an error if the tree root is specified but not in history
-<<<<<<< HEAD
-            tracing::info!("Could not get inclusion proof for {identity} at {root}. Root not in tree history.");
-            None
-        } else {
-            tracing::info!(
-                "Getting inclusion proof for {identity} at latest root"
-            );
-
-            // If the root is not specified, return a proof at the latest root
-            Some(InclusionProof::new(
-                tree.root(),
-=======
             tracing::warn!(
                 ?identity,
                 ?root,
@@ -194,7 +150,6 @@
             // If the root is not specified, return a proof at the latest root
             Some(InclusionProof::new(
                 latest_root,
->>>>>>> 8049299b
                 Self::proof(&tree, identity)?,
                 None,
             ))

--- conflicted
+++ resolved
@@ -48,13 +48,8 @@
                 Ok(mmap_vec) => mmap_vec,
 
                 Err(_e) => unsafe {
-<<<<<<< HEAD
-                    MmapVec::open_create(file_path)
-                        .map_err(IdentityTreeError::MmapVecError)?
-=======
                     tracing::info!("Cache not found, creating new cache file");
-                    MmapVec::open_create(&file_path)?
->>>>>>> 7546650e
+                    MmapVec::open_create(file_path)?
                 },
             };
 

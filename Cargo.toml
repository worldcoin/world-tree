[package]
name = "identity-sequencer"
version = "0.1.0"
edition = "2021"

# See more keys and their definitions at https://doc.rust-lang.org/cargo/reference/manifest.html

[workspace]
members = [
  "crates/sequencer",
  "crates/tree_availability",
  "crates/state_bridge",
  "crates/common"
]

[dependencies]
clap = {version = "4.4.6", features = ["derive"]}
ethers = "2.0.10"
eyre = "0.6.8"
futures = "0.3.28"
reqwest = "0.11.22"
tokio = { version = "1.33.0", features = ["full"]}
tree_availability = { path = "crates/tree_availability" }


[[bin]]
name = "tree-availability-service"
path = "bin/tree_availability_service.rs"

<<<<<<< HEAD
[dependencies]
chrono = "0.4.31"
clap = { version = "4.4.6", features = ["derive"] }
derive = "1.0.0"
ethers = { version = "2.0.10", features = ["openssl", "rustls", "ipc"] }
hex-literal = "0.4.1"
serde = "1.0.189"
state_bridge = {path = "crates/state_bridge"}
common = {path = "crates/common"}
tokio = { version = "1.33.0", features = ["full"] }
toml = "0.8.2"
eyre = "0.6.8"
=======
>>>>>>> 01291bae
<|MERGE_RESOLUTION|>--- conflicted
+++ resolved
@@ -25,20 +25,4 @@
 
 [[bin]]
 name = "tree-availability-service"
-path = "bin/tree_availability_service.rs"
-
-<<<<<<< HEAD
-[dependencies]
-chrono = "0.4.31"
-clap = { version = "4.4.6", features = ["derive"] }
-derive = "1.0.0"
-ethers = { version = "2.0.10", features = ["openssl", "rustls", "ipc"] }
-hex-literal = "0.4.1"
-serde = "1.0.189"
-state_bridge = {path = "crates/state_bridge"}
-common = {path = "crates/common"}
-tokio = { version = "1.33.0", features = ["full"] }
-toml = "0.8.2"
-eyre = "0.6.8"
-=======
->>>>>>> 01291bae
+path = "bin/tree_availability_service.rs"